import streamlit as st
from azure.identity import ClientSecretCredential
import os
import assemblyai as aai
from datetime import datetime, timezone, timedelta
from azure.storage.blob import BlobSasPermissions, generate_blob_sas, BlobServiceClient
from streamlit.runtime.uploaded_file_manager import UploadedFile
import json
import logging
import io
from dotenv import load_dotenv
import asyncio

load_dotenv()

st.set_page_config(
    page_title="AI Transcripts for Coaching",
    page_icon="🎤",
    initial_sidebar_state="collapsed",
)

# Initialize AssemblyAI
aai.settings.api_key = os.getenv("ASSEMBLYAI_API_KEY")

# Configure AssemblyAI transcription settings
transcription_config = aai.TranscriptionConfig(
    speech_model=aai.SpeechModel.best,
    iab_categories=True,
    auto_chapters=True,
    content_safety=True,
    auto_highlights=True,
    sentiment_analysis=True,
    speaker_labels=True,
    filter_profanity=True,
    language_detection=True,
).set_redact_pii(
    policies=[
        aai.PIIRedactionPolicy.medical_condition,
        aai.PIIRedactionPolicy.email_address,
        aai.PIIRedactionPolicy.phone_number,
        aai.PIIRedactionPolicy.banking_information,
        aai.PIIRedactionPolicy.credit_card_number,
        aai.PIIRedactionPolicy.credit_card_cvv,
        aai.PIIRedactionPolicy.date_of_birth,
        aai.PIIRedactionPolicy.person_name,
        aai.PIIRedactionPolicy.organization,
        aai.PIIRedactionPolicy.location,
    ],
    redact_audio=True,
    substitution=aai.PIISubstitutionPolicy.hash,
)


def get_azure_credential():
    """Get Azure credential using service principal."""
    try:
        # Get service principal credentials from environment
        tenant_id = os.getenv("AZURE_TENANT_ID")
        client_id = os.getenv("AZURE_CLIENT_ID")
        client_secret = os.getenv("AZURE_CLIENT_SECRET")

        if not all([tenant_id, client_id, client_secret]):
            raise ValueError(
                "Missing required Azure credentials in environment variables"
            )

        # Create service principal credential
        credential = ClientSecretCredential(
            tenant_id=str(tenant_id),
            client_id=str(client_id),
            client_secret=str(client_secret),
        )

        # Test the credential
        credential.get_token("https://storage.azure.com/.default")
        logging.debug("Successfully authenticated with Azure using service principal")
        return credential
    except Exception as e:
        logging.error(f"Error authenticating with Azure: {e}")
        raise e


# Get storage account name from environment
storage_account = os.getenv("AZURE_STORAGE_ACCOUNT", "classroomtranscripts")
if not storage_account:
    logging.warning(
        "Environment variable AZURE_STORAGE_ACCOUNT not found. Using default value 'classroomtranscripts'."
    )

try:
    # Get Azure credential
    credential = get_azure_credential()

    # Create BlobServiceClient
    account_url = f"https://{storage_account}.blob.core.windows.net"
    blob_service_client = BlobServiceClient(account_url, credential=credential)

    # Fixed container names
    uploads_container = "uploads"
    transcripts_container = "transcriptions"

    # Get container clients and create if they don't exist
    uploads_container_client = blob_service_client.get_container_client(
        uploads_container
    )
    transcripts_container_client = blob_service_client.get_container_client(
        transcripts_container
    )

    # Create containers if they don't exist
    try:
        uploads_container_client.get_container_properties()
    except Exception:
        st.info(f"Creating {uploads_container} container...")
        uploads_container_client = blob_service_client.create_container(
            uploads_container
        )

    try:
        transcripts_container_client.get_container_properties()
    except Exception:
        st.info(f"Creating {transcripts_container} container...")
        transcripts_container_client = blob_service_client.create_container(
            transcripts_container
        )

except Exception as e:
    logging.error(f"Error connecting to Azure Storage: {e}")

logging.debug("Debug information:")
logging.debug(f"Account URL: {account_url}")
logging.debug(f"Upload Container: {uploads_container}")
logging.debug(f"Transcripts Container: {transcripts_container}")
logging.debug("Azure Identity: Using service principal authentication")

st.title("🎤 Classroom Transcripts")
if org_name := os.getenv('ORGANIZATION_NAME'):
    st.caption(f"Internal tool for testing by {org_name}.")

st.subheader("Upload a Class Recording")
st.write(
    "We'll generate a transcript and post it to Google Drive for you and your coach."
)


def upload_to_azure(file):
    try:
        # Create BlobClient for upload
        blob_client = uploads_container_client.get_blob_client(file.name)

        blob = blob_client.upload_blob(file, overwrite=True)

        # Verify the blob exists by trying to get its properties
        try:
            blob_client.get_blob_properties()
            return blob
        except Exception as e:
            logging.error(f"Error uploading to Azure: {e}")
            return False

    except Exception as e:
        logging.error(f"Error uploading to Azure: {e}")
        return False


async def submit_transcription(file: UploadedFile) -> aai.TranscriptStatus:
    try:
        transcriber = aai.Transcriber(config=transcription_config)
        file_bytes = io.BytesIO(file.getvalue())
        if file_bytes:
            transcript_future = transcriber.transcribe_async(file_bytes)

            # Check if we got immediate status
            if transcript_future.done():
                return transcript_future.result().status

            # If not, wait briefly for completion
            try:
                await asyncio.wait_for(
                    asyncio.wrap_future(transcript_future), timeout=3
                )
            except asyncio.TimeoutError:
                st.info(
                    "This one might take a little longer - we'll post the transcript to Google Drive as soon as it's ready."
                )

            return transcript_future.result().status

        else:
            logging.error("File is empty: %s", file.name)
            st.error("File is empty. Is that the right file?")
            return aai.TranscriptStatus.error

    except Exception as e:
        logging.error(f"Error submitting transcription: {e}")
        st.error("We couldn't transcribe that file. Is that the right file?")
        st.expander("Error details").write(f"{e}")
        return aai.TranscriptStatus.error

with st.container(border=True):
    uploaded_file = st.file_uploader(
        "Choose an audio file",
        type=[
        "3ga",
        "8svx",
        "aac",
        "ac3",
        "aif",
        "aiff",
        "alac",
        "amr",
        "ape",
        "au",
        "dss",
        "flac",
        "flv",
        "m4a",
        "m4b",
        "m4p",
        "m4r",
        "mp3",
        "mpga",
        "ogg",
        "oga",
        "mogg",
        "opus",
        "qcp",
        "tta",
        "voc",
        "wav",
        "wma",
        "wv",
    ],
)


async def handle_upload(uploaded_file: UploadedFile):
    if upload_to_azure(uploaded_file):
        with st.spinner("Submitting for transcription..."):
            status = await submit_transcription(uploaded_file)
            logging.info(f"✅  '{uploaded_file.name}' submitted for transcription.")

            if status == aai.TranscriptStatus.processing:
                st.info(
                    "Transcription processing - you can close this window or upload another file"
                )
            elif status == aai.TranscriptStatus.completed:
                st.success(
                    "✅  Transcription complete! We'll post the transcript to Google Drive as soon as it's ready."
                )
            elif status == aai.TranscriptStatus.error:
                st.error("Upload failed - please try again.")
                logging.error(f"Transcription failed with status: {status}")
    else:
        st.error("Upload to storage failed - please try again")


if uploaded_file is not None:
    asyncio.run(handle_upload(uploaded_file))


if feedback_email := os.getenv('FEEDBACK_EMAIL'):
<<<<<<< HEAD
    st.caption(f"📧 Help and feedback: {feedback_email}")
=======
    st.caption(f"📧 Help and feedback: {feedback_email}")

with st.sidebar:
    st.write(st.experimental_user)
>>>>>>> 4e4d3c69
<|MERGE_RESOLUTION|>--- conflicted
+++ resolved
@@ -260,11 +260,7 @@
 
 
 if feedback_email := os.getenv('FEEDBACK_EMAIL'):
-<<<<<<< HEAD
     st.caption(f"📧 Help and feedback: {feedback_email}")
-=======
-    st.caption(f"📧 Help and feedback: {feedback_email}")
 
 with st.sidebar:
-    st.write(st.experimental_user)
->>>>>>> 4e4d3c69
+    st.write(st.experimental_user)