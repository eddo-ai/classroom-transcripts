--- conflicted
+++ resolved
@@ -17,6 +17,18 @@
 )
 TRANSCRIPT_PREVIEW_MAX_LENGTH = 1000
 TRANSCRIPT_PREVIEW_SPEAKER_TURNS = 5
+from docx import Document
+from io import BytesIO
+import pydantic
+
+from utils.azure_storage import get_sas_url_for_audio_file_name
+
+DEBUG = bool(st.secrets.get("DEBUG", False))
+table_name = st.session_state.get(
+    "table_name", st.secrets.get("AZURE_STORAGE_TABLE_NAME")
+)
+TRANSCRIPT_PREVIEW_MAX_LENGTH = 1000
+TRANSCRIPT_PREVIEW_SPEAKER_TURNS = 5
 
 if not st.experimental_user.get("is_logged_in"):
     st.login()
@@ -59,6 +71,7 @@
 local_tz = pytz.timezone(st.session_state.timezone)
 
 
+
 # Initialize AssemblyAI client
 aai.settings.api_key = os.getenv("ASSEMBLYAI_API_KEY")
 transcriber = aai.Transcriber()
@@ -68,6 +81,20 @@
     st.session_state.items_per_page = 5  # Initial number of items to show
 if "current_page" not in st.session_state:
     st.session_state.current_page = 1
+
+# Get admin emails from Streamlit secrets
+ADMIN_EMAILS = [
+    email.strip().lower() for email in st.secrets.get("admin_emails", "").split(",")
+]
+
+# Debug logging for admin list
+if DEBUG:
+    st.write("Debug - Admin emails:", ADMIN_EMAILS)
+
+
+def is_admin(email: str) -> bool:
+    """Check if the given email belongs to an admin"""
+    return email.lower() in ADMIN_EMAILS
 
 # Get admin emails from Streamlit secrets
 ADMIN_EMAILS = [
@@ -104,6 +131,11 @@
 # Get timezone abbreviation
 
 
+def localized_timestamp(timestamp):
+    """Get localized timestamp"""
+    local_timestamp = timestamp.astimezone(local_tz)
+    time_string = local_timestamp.strftime("%Y-%m-%d %H:%M:%S %Z")
+    return time_string
 def localized_timestamp(timestamp):
     """Get localized timestamp"""
     local_timestamp = timestamp.astimezone(local_tz)
@@ -234,6 +266,113 @@
     return docx_bytes.getvalue()
 
 
+def generate_transcript_markdown(transcript, max_length=None, max_speaker_turns=None):
+    """
+    Generate markdown formatted text from an AssemblyAI transcript.
+
+    Args:
+        transcript: AssemblyAI Transcript object
+        max_length (int, optional): Maximum length of text to include
+        max_speaker_turns (int, optional): Maximum number of speaker turns to include
+
+    Returns:
+        str: Markdown formatted transcript text
+    """
+    if not transcript:
+        return "No transcript available"
+
+    markdown_lines = []
+
+    # Handle transcripts with speaker detection
+    if transcript.utterances:
+        for i, utterance in enumerate(transcript.utterances):
+            # Break if we've hit the max speaker turns
+            if max_speaker_turns and i >= max_speaker_turns:
+                markdown_lines.append(
+                    "\n*[Additional transcript content truncated...]*"
+                )
+                break
+
+            # Format timestamp as [00:00:00]
+            start_seconds = utterance.start / 1000.0  # Convert milliseconds to seconds
+            hours = int(start_seconds // 3600)
+            minutes = int((start_seconds % 3600) // 60)
+            seconds = int(start_seconds % 60)
+            timestamp = f"[{hours:02d}:{minutes:02d}:{seconds:02d}]"
+
+            # Format as [timestamp] **Speaker X**: text
+            speaker_letter = (
+                chr(65 + (utterance.speaker - 1))
+                if isinstance(utterance.speaker, int)
+                else utterance.speaker
+            )
+            speaker_text = f"{timestamp} **Speaker {speaker_letter}**: {utterance.text}"
+            markdown_lines.append(speaker_text)
+
+            # Check total length if max_length specified
+            current_text = "\n".join(markdown_lines)
+            if max_length and len(current_text) >= max_length:
+                truncate_length = max_length - len(
+                    "\n\n*[Additional transcript content truncated...]*"
+                )
+                markdown_lines[-1] = str(markdown_lines[-1])[:truncate_length]
+                markdown_lines.append(
+                    "\n*[Additional transcript content truncated...]*"
+                )
+                break
+
+    # Handle transcripts without speaker detection
+    elif transcript.text:
+        text = transcript.text
+        if max_length:
+            truncate_length = max_length
+            text = str(text)[:truncate_length] + (
+                "..." if len(transcript.text) > truncate_length else ""
+            )
+        markdown_lines.append(text)
+
+    return "\n\n".join(markdown_lines)
+
+
+def generate_transcript_docx(transcript):
+    """
+    Generate a docx file from an AssemblyAI transcript.
+
+    Args:
+        transcript: AssemblyAI Transcript object
+
+    Returns:
+        bytes: The generated docx file as bytes
+    """
+    doc = Document()
+    doc.add_heading("Transcript", 0)
+
+    if transcript.utterances:
+        # Add each speaker's text as a paragraph
+        for utterance in transcript.utterances:
+            p = doc.add_paragraph()
+            # Add speaker label in bold
+            speaker_run = p.add_run(f"Speaker {utterance.speaker}: ")
+            speaker_run.bold = True
+            # Add the text
+            p.add_run(utterance.text)
+            # Add spacing between utterances
+            p.add_run("\n")
+    else:
+        # Add the full text as a single paragraph
+        doc.add_paragraph(transcript.text)
+
+    # Add metadata
+    doc.core_properties.title = "Transcript"
+    doc.core_properties.comments = "Generated from AssemblyAI transcription"
+
+    # Save to bytes
+    docx_bytes = BytesIO()
+    doc.save(docx_bytes)
+    docx_bytes.seek(0)
+    return docx_bytes.getvalue()
+
+
 st.title("🔍 Audio Files & Transcriptions")
 
 # Initialize table client
@@ -243,12 +382,21 @@
     st.write(
         f"Debug - Table name: {st.session_state.get('table_name', 'Transcriptions')}"
     )
-
-
+table_client = get_table_client(table_name)
+
+if DEBUG:
+    st.write(
+        f"Debug - Table name: {st.session_state.get('table_name', 'Transcriptions')}"
+    )
+
+
+def can_view_transcript(transcript_email: str, user_email: str) -> bool:
 def can_view_transcript(transcript_email: str, user_email: str) -> bool:
     """Check if user can view a specific transcript"""
     if is_admin(user_email):
+    if is_admin(user_email):
         return True
+    # If no uploader email is set, only admins can view
     # If no uploader email is set, only admins can view
     if not transcript_email:
         return False
@@ -260,7 +408,15 @@
     # Check if we have cached statuses and they're not expired
 
     try:
+    # Check if we have cached statuses and they're not expired
+
+    try:
         status_map = {}
+        params = aai.ListTranscriptParameters(limit=100)  # Adjust limit as needed
+
+        # Get first page
+        page = transcriber.list_transcripts(params)
+        for t in page.transcripts:
         params = aai.ListTranscriptParameters(limit=100)  # Adjust limit as needed
 
         # Get first page
@@ -272,6 +428,11 @@
             else:
                 status_map[t.id] = t.status.value
 
+        # Paginate through all remaining pages
+        while page.page_details.before_id_of_prev_url is not None:
+            params.before_id = page.page_details.before_id_of_prev_url
+            page = transcriber.list_transcripts(params)
+            for t in page.transcripts:
         # Paginate through all remaining pages
         while page.page_details.before_id_of_prev_url is not None:
             params.before_id = page.page_details.before_id_of_prev_url
@@ -286,6 +447,7 @@
     except Exception as e:
         st.error(f"Error getting transcript statuses: {str(e)}")
         # Return cached data if available, even if expired
+        # Return cached data if available, even if expired
         return {}
 
 
@@ -303,9 +465,29 @@
 
     if not user_email:
         return []
+def query_table_entities(table_client, user_email: str):
+    """
+    Query table entities based on user permissions.
+
+    Args:
+        table_client: Azure TableClient instance
+        user_email: Email of the current user
+
+    Returns:
+        List of entities the user has permission to view
+    """
+
+    if not user_email:
+        return []
 
     try:
         # For regular users, only fetch their items
+        if not is_admin(user_email):
+            if DEBUG:
+                st.info(
+                    f"Debug - User {user_email} is not admin, fetching only their items"
+                )
+            filter_condition = f"uploaderEmail eq '{user_email.lower()}'"
         if not is_admin(user_email):
             if DEBUG:
                 st.info(
@@ -344,17 +526,57 @@
     if validated_email is not None:
         # Use consolidated query function
         items = query_table_entities(_table_client, str(validated_email))
-
+            if DEBUG:
+                st.info(f"Debug - User {user_email} is admin, fetching all items")
+            items = list_table_items(
+                st.session_state.get(
+                    "table_name", st.secrets.get("AZURE_STORAGE_TABLE_NAME")
+                )
+            )
+
+        if DEBUG:
+            st.info(f"Debug - Number of items fetched: {len(items) if items else 0}")
+        return items
+
+    except Exception as e:
+        logging.error(f"Error querying table: {e}")
+        if DEBUG:
+            st.error(f"Debug - Error querying table: {str(e)}")
+            st.write(f"Debug - Table client state: {table_client}")
+        return []
+
+
+def load_table_data(_table_client):
+    """Load and process table data with caching"""
+    MIN_DATE = datetime(2000, 1, 1, tzinfo=pytz.UTC)
+
+    user = st.experimental_user
+    validated_email = user.email if user.email_verified else None
+
+    if validated_email is not None:
+        # Use consolidated query function
+        items = query_table_entities(_table_client, str(validated_email))
+
+    if not items:
+        return []
     if not items:
         return []
 
     # Get all transcript statuses at once
     transcript_statuses = get_transcript_statuses()
     items_list = []
+    # Get all transcript statuses at once
+    transcript_statuses = get_transcript_statuses()
+    items_list = []
 
     for item in items:
         item_dict = dict(item)
-
+    for item in items:
+        item_dict = dict(item)
+
+        # Add formatted size
+        if "blobSize" in item_dict:
+            item_dict["formatted_size"] = format_file_size(item_dict["blobSize"])
         # Add formatted size
         if "blobSize" in item_dict:
             item_dict["formatted_size"] = format_file_size(item_dict["blobSize"])
@@ -366,13 +588,36 @@
             )
         else:
             item_dict["status"] = "pending"
-
+        # Get status from cached transcript statuses
+        if "transcriptId" in item_dict:
+            item_dict["status"] = transcript_statuses.get(
+                item_dict["transcriptId"], "error"
+            )
+        else:
+            item_dict["status"] = "pending"
+
+        item_dict["_previous_status"] = item_dict["status"]
         item_dict["_previous_status"] = item_dict["status"]
 
         # Process timestamp
         if "uploadTime" not in item_dict:
             item_dict["uploadTime"] = item_dict.get("Timestamp", MIN_DATE)
-
+        # Process timestamp
+        if "uploadTime" not in item_dict:
+            item_dict["uploadTime"] = item_dict.get("Timestamp", MIN_DATE)
+
+        try:
+            # Handle different timestamp types
+            if isinstance(item_dict["uploadTime"], str):
+                dt = datetime.fromisoformat(
+                    item_dict["uploadTime"].replace("Z", "+00:00")
+                )
+            elif isinstance(item_dict["uploadTime"], datetime):
+                dt = item_dict["uploadTime"]
+                if dt.tzinfo is None:
+                    dt = dt.replace(tzinfo=pytz.UTC)
+            else:
+                dt = MIN_DATE
         try:
             # Handle different timestamp types
             if isinstance(item_dict["uploadTime"], str):
@@ -393,18 +638,96 @@
             logging.error(f"Error parsing time: {e}")
             item_dict["_timestamp"] = MIN_DATE
             item_dict["uploadTime"] = MIN_DATE
+            local_dt = dt.astimezone(local_tz)
+            item_dict["_timestamp"] = local_dt
+            item_dict["uploadTime"] = local_dt
+        except ValueError as e:
+            logging.error(f"Error parsing time: {e}")
+            item_dict["_timestamp"] = MIN_DATE
+            item_dict["uploadTime"] = MIN_DATE
 
         # Add class name and description
         item_dict["className"] = item_dict.get("className", None)
         item_dict["description"] = item_dict.get("description", None)
+        item_dict["className"] = item_dict.get("className", None)
+        item_dict["description"] = item_dict.get("description", None)
 
         items_list.append(item_dict)
 
+    return items_list
     return items_list
 
 
 def display_transcript_item(item):
     """Display a single transcript item in a fragment"""
+    try:
+        transcript_id = item.get("transcriptId")
+        if not transcript_id:
+            st.error("Missing transcript ID")
+            return
+
+        # Get status info for formatting
+        upload_time = item.get("uploadTime")
+        upload_time_str = localized_timestamp(upload_time)
+        original_file_name = item.get("originalFileName", "Untitled")
+        row_key = item.get("RowKey", "")
+        status = item.get("status")
+        class_name = item.get("className", "")
+        uploader_email = item.get("uploaderEmail", "Unknown")
+
+        # Choose icon based on status
+        status_icon = "📄"  # Default icon
+        if status in ["queued", "processing"]:
+            status_icon = "⏳"
+        elif status in ["error", "failed"]:
+            status_icon = "❌"
+
+        # Format display name - use class name if available, otherwise use original file name
+        display_name = class_name if class_name else original_file_name
+
+        # Format uploader email - show only the part before @ symbol
+        uploader_display = (
+            uploader_email.split("@")[0] if "@" in uploader_email else uploader_email
+        )
+
+        # Format date to be more concise
+        date_display = (
+            upload_time.strftime("%Y-%m-%d")
+            if isinstance(upload_time, datetime)
+            else str(upload_time)
+        )
+
+        with st.expander(
+            f"{status_icon} {display_name} | by {uploader_display} | {date_display}",
+            expanded=False,
+        ):
+            description = item.get("description", "")
+            size = item.get("formatted_size", "")
+
+            if class_name:
+                st.write(f"**Class**: {class_name}")
+                st.write(f"**File**: {original_file_name}")
+            else:
+                st.write(f"**File**: {original_file_name}")
+
+            if description:
+                st.write(f"**Description**: {description}")
+            st.write(f"**Uploaded**: {upload_time_str}")
+            st.write(f"**Size**: {size}")
+
+            # Audio player
+            audio_url_with_sas = get_sas_url_for_audio_file_name(row_key)
+            if audio_url_with_sas:
+                st.audio(audio_url_with_sas)
+
+            # Only fetch full transcript details if status is completed and user expands the item
+            transcript = None
+            if status == "completed" and transcript_id:
+                try:
+                    transcript = aai.Transcript.get_by_id(transcript_id)
+                except pydantic.ValidationError as ve:
+                    st.warning(
+                        "Some transcript features may be limited due to API changes. Basic transcript text is still available."
     try:
         transcript_id = item.get("transcriptId")
         if not transcript_id:
@@ -491,7 +814,6 @@
                         exc_info=True,
                     )
 
-<<<<<<< HEAD
                 if transcript:
                     # Add download buttons in a row
                     col1, col2 = st.columns([1, 1])
@@ -522,71 +844,6 @@
                     st.markdown("#### 📝 Transcript")
                     full_markdown = generate_transcript_markdown(transcript)
                     st.markdown(full_markdown)
-=======
-                if DEBUG and transcript:
-                    # Good transcriptions have text and utterances
-                    if transcript.text and transcript.utterances:
-                        # Add download buttons in a row
-                        col1, col2 = st.columns([1, 1])
-
-                        with col1:
-                            # Create download button for markdown
-                            full_markdown = generate_transcript_markdown(transcript)
-                            st.download_button(
-                                label="Download as Markdown",
-                                data=full_markdown,
-                                file_name=f"{original_file_name}.md",
-                                mime="text/markdown",
-                                key=f"download_transcript_md_{row_key}",
-                            )
-
-                        with col2:
-                            # Create download button for docx
-                            docx_bytes = generate_transcript_docx(transcript)
-                            st.download_button(
-                                label="Download as Word",
-                                data=docx_bytes,
-                                file_name=f"{original_file_name}.docx",
-                                mime="application/vnd.openxmlformats-officedocument.wordprocessingml.document",
-                                key=f"download_transcript_docx_{row_key}",
-                            )
-
-                        ### Show transcript
-                        st.markdown("#### 📝 Transcript")
-                        full_markdown = generate_transcript_markdown(transcript)
-                        st.markdown(full_markdown)
-
-                    elif transcript.text:
-                        st.info("AI failed to distinguish speakers.")
-
-                        # Add download buttons in a row
-                        col1, col2 = st.columns([1, 1])
-
-                        with col1:
-                            # Create download button for text
-                            st.download_button(
-                                label="Download as Text",
-                                data=transcript.text,
-                                file_name=f"{original_file_name}.txt",
-                                mime="text/plain",
-                                key=f"download_transcript_txt_{row_key}",
-                            )
-
-                        with col2:
-                            # Create download button for docx
-                            docx_bytes = generate_transcript_docx(transcript)
-                            st.download_button(
-                                label="Download as Word",
-                                data=docx_bytes,
-                                file_name=f"{original_file_name}.docx",
-                                mime="application/vnd.openxmlformats-officedocument.wordprocessingml.document",
-                                key=f"download_transcript_docx_no_speakers_{row_key}",
-                            )
-
-                        # Show full transcript
-                        st.markdown("#### 📝 Transcript")
-                        st.write(transcript.text)
->>>>>>> 4274d6bd
 
             elif status in ["queued", "processing"]:
                 with st.container(border=True):
@@ -630,20 +887,24 @@
 def display_table_data():
     """Display the table data with progress indicators"""
     items_list = load_table_data(table_client)
+    items_list = load_table_data(table_client)
 
     if not items_list:
         st.info("No files found in the system")
         return
 
     # Sort by timestamp (newest first)
+    # Sort by timestamp (newest first)
     items_list.sort(key=lambda x: x.get("_timestamp", datetime.min), reverse=True)
 
     # Calculate pagination
+    total_items = len(items_list)
     total_items = len(items_list)
     start_idx = 0
     end_idx = st.session_state.items_per_page
 
     # Display items in fragments
+    for item in items_list[start_idx:end_idx]:
     for item in items_list[start_idx:end_idx]:
         with st.container():
             display_transcript_item(item)
@@ -663,4 +924,5 @@
     st.caption(f"Showing {min(end_idx, total_items)} of {total_items} transcripts")
 
 
+
 display_table_data()