# For more information, please refer to https://aka.ms/vscode-docker-python
FROM ghcr.io/astral-sh/uv:0.5.31-python3.13-bookworm-slim

# Set working directory to where the src module will be
WORKDIR /workspace


# Install system dependencies
RUN apt-get update && apt-get install -y \
    build-essential \
    && rm -rf /var/lib/apt/lists/*

COPY . .

# Install dependencies
<<<<<<< HEAD
RUN uv pip install -r pyproject.toml
=======
RUN uv pip install -r pyproject.toml --system
>>>>>>> 08533582

# Creates a non-root user with an explicit UID and adds permission to access the workspace
# For more info, please refer to https://aka.ms/vscode-docker-python-configure-containers
RUN adduser -u 5678 --disabled-password --gecos "" appuser && chown -R appuser /workspace
USER appuser

# During debugging, this entry point will be overridden. For more information, please refer to https://aka.ms/vscode-docker-python-debug
<<<<<<< HEAD
CMD ["uv", "run", "streamlit", "run", "app.py", "--server.port=8501"]

=======
CMD ["streamlit", "run", "src/app.py", "--server.port=8501"]

>>>>>>> 08533582
<|MERGE_RESOLUTION|>--- conflicted
+++ resolved
@@ -1,34 +1,24 @@
-# For more information, please refer to https://aka.ms/vscode-docker-python
-FROM ghcr.io/astral-sh/uv:0.5.31-python3.13-bookworm-slim
-
-# Set working directory to where the src module will be
-WORKDIR /workspace
-
-
-# Install system dependencies
-RUN apt-get update && apt-get install -y \
-    build-essential \
-    && rm -rf /var/lib/apt/lists/*
-
-COPY . .
-
-# Install dependencies
-<<<<<<< HEAD
-RUN uv pip install -r pyproject.toml
-=======
-RUN uv pip install -r pyproject.toml --system
->>>>>>> 08533582
-
-# Creates a non-root user with an explicit UID and adds permission to access the workspace
-# For more info, please refer to https://aka.ms/vscode-docker-python-configure-containers
-RUN adduser -u 5678 --disabled-password --gecos "" appuser && chown -R appuser /workspace
-USER appuser
-
-# During debugging, this entry point will be overridden. For more information, please refer to https://aka.ms/vscode-docker-python-debug
-<<<<<<< HEAD
-CMD ["uv", "run", "streamlit", "run", "app.py", "--server.port=8501"]
-
-=======
-CMD ["streamlit", "run", "src/app.py", "--server.port=8501"]
-
->>>>>>> 08533582
+# For more information, please refer to https://aka.ms/vscode-docker-python
+FROM ghcr.io/astral-sh/uv:0.5.31-python3.13-bookworm-slim
+
+# Set working directory to where the src module will be
+WORKDIR /workspace
+
+
+# Install system dependencies
+RUN apt-get update && apt-get install -y \
+    build-essential \
+    && rm -rf /var/lib/apt/lists/*
+
+COPY . .
+
+# Install dependencies
+RUN uv pip install -r pyproject.toml --system
+
+# Creates a non-root user with an explicit UID and adds permission to access the workspace
+# For more info, please refer to https://aka.ms/vscode-docker-python-configure-containers
+RUN adduser -u 5678 --disabled-password --gecos "" appuser && chown -R appuser /workspace
+USER appuser
+
+# During debugging, this entry point will be overridden. For more information, please refer to https://aka.ms/vscode-docker-python-debug
+CMD ["streamlit", "run", "src/app.py", "--server.port=8501"]