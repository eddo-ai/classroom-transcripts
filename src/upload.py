--- conflicted
+++ resolved
@@ -407,37 +407,6 @@
                         )
 
                         # Create new config with selected speaker count
-<<<<<<< HEAD
-                        config = aai.TranscriptionConfig(
-                            speaker_labels=True,
-                            speakers_expected=st.session_state.speaker_count
-                            if st.session_state.use_speaker_count
-                            else None,
-                            speech_model=aai.SpeechModel.best,
-                            iab_categories=True,
-                            auto_chapters=True,
-                            content_safety=True,
-                            auto_highlights=False,
-                            sentiment_analysis=True,
-                            filter_profanity=True,
-                            language_detection=False,
-                            language_code="en",
-                        ).set_redact_pii(
-                            policies=[
-                                aai.PIIRedactionPolicy.medical_condition,
-                                aai.PIIRedactionPolicy.email_address,
-                                aai.PIIRedactionPolicy.phone_number,
-                                aai.PIIRedactionPolicy.banking_information,
-                                aai.PIIRedactionPolicy.credit_card_number,
-                                aai.PIIRedactionPolicy.credit_card_cvv,
-                                aai.PIIRedactionPolicy.date_of_birth,
-                                aai.PIIRedactionPolicy.person_name,
-                                aai.PIIRedactionPolicy.organization,
-                                aai.PIIRedactionPolicy.location,
-                            ],
-                            redact_audio=True,
-                            substitution=aai.PIISubstitutionPolicy.hash,
-=======
                         config = (
                             aai.TranscriptionConfig(
                                 speaker_labels=True,
@@ -475,7 +444,6 @@
                                 "X-Transcript-Webhook-Secret",
                                 st.secrets.get("ASSEMBLYAI_WEBHOOK_AUTH_HEADER_VALUE"),
                             )
->>>>>>> 4274d6bd
                         )
 
                         safe_url = quote(blob_sas_url, safe=":/?&=%")
